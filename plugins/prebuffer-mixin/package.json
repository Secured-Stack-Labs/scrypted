{
   "name": "@scrypted/prebuffer-mixin",
   "version": "0.9.19",
   "description": "Video Stream Rebroadcast, Prebuffer, and Management Plugin for Scrypted.",
   "author": "Scrypted",
   "license": "Apache-2.0",
   "scripts": {
      "postinstall": "scrypted-setup-project",
<<<<<<< HEAD
      "scrypted-setup-project": "scrypted-setup-project",
      "prescrypted-setup-project": "scrypted-package-json",
      "build": "scrypted-webpack",
=======
>>>>>>> 061a51fd
      "prepublishOnly": "NODE_ENV=production scrypted-webpack",
      "prescrypted-vscode-launch": "scrypted-webpack",
      "scrypted-vscode-launch": "scrypted-deploy-debug",
      "scrypted-deploy-debug": "scrypted-deploy-debug",
      "scrypted-debug": "scrypted-debug",
      "scrypted-deploy": "scrypted-deploy",
      "scrypted-readme": "scrypted-readme",
      "scrypted-package-json": "scrypted-package-json"
   },
   "keywords": [
      "scrypted",
      "plugin",
      "rebroadcast"
   ],
   "scrypted": {
      "name": "Rebroadcast Plugin",
      "type": "API",
      "interfaces": [
         "DeviceProvider",
         "Settings",
         "MixinProvider",
         "BufferConverter"
      ]
   },
   "dependencies": {
      "@scrypted/common": "file:../../common",
      "@scrypted/sdk": "file:../../sdk",
      "h264-sps-parser": "^0.2.1"
   },
   "devDependencies": {
      "@types/node": "^14.17.11"
   }
}<|MERGE_RESOLUTION|>--- conflicted
+++ resolved
@@ -6,12 +6,9 @@
    "license": "Apache-2.0",
    "scripts": {
       "postinstall": "scrypted-setup-project",
-<<<<<<< HEAD
       "scrypted-setup-project": "scrypted-setup-project",
       "prescrypted-setup-project": "scrypted-package-json",
       "build": "scrypted-webpack",
-=======
->>>>>>> 061a51fd
       "prepublishOnly": "NODE_ENV=production scrypted-webpack",
       "prescrypted-vscode-launch": "scrypted-webpack",
       "scrypted-vscode-launch": "scrypted-deploy-debug",
